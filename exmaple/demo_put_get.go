--- conflicted
+++ resolved
@@ -24,19 +24,11 @@
 
 func main() {
 
-<<<<<<< HEAD
-	//// PUT Data
-	err := bottle.Put([]byte("foo"), []byte("test"))
-	if err != nil {
-		fmt.Println(err)
-	}
-=======
 	// PUT Data
 	bottle.Put([]byte("foo"), []byte("66.6"))
->>>>>>> 17aa7335
 
 	// 如果转成string那么就是字符串
-	fmt.Println(bottle.Get([]byte("foo")).Value)
+	fmt.Println(bottle.Get([]byte("foo")).String())
 
 	// 如果不存在默认值就是0
 	fmt.Println(bottle.Get([]byte("foo")).Int())
@@ -47,9 +39,6 @@
 	// 如果不成功就是0.0
 	fmt.Println(bottle.Get([]byte("foo")).Float())
 
-<<<<<<< HEAD
-	bottle.Close()
-=======
 	user := Userinfo{
 		Name:  "Leon Ding",
 		Age:   22,
@@ -70,5 +59,4 @@
 	if err := bottle.Close(); err != nil {
 		fmt.Println(err)
 	}
->>>>>>> 17aa7335
 }