--- conflicted
+++ resolved
@@ -1328,12 +1328,8 @@
 			return regionIds[i] < regionIds[j]
 		})
 
-		// find 40% dirty region
-<<<<<<< HEAD
+		// find 40% dirty regions
 		for i := 0; i < 4 && i < len(regionIds); i++ {
-=======
-		for i := 0; i <= 4 && i < len(regionIds); i++ {
->>>>>>> d3953b8d
 			dirtyIds = append(dirtyIds, regionIds[i])
 			lfs.dirtyRegions = append(lfs.dirtyRegions, lfs.regions[regionIds[i]])
 		}
